--- conflicted
+++ resolved
@@ -102,7 +102,6 @@
 
 
 
-<<<<<<< HEAD
     // async createEmp(employee: CreateEmpDto): Promise<Emp | null> {
     //     try {
     //         const existingEmp = await this.empModel.findOne({
@@ -151,13 +150,9 @@
 
 
 
-    async createEmp(employee: CreateEmpDto): Promise<Emp | null> {
-        try {
-=======
   async createEmp(employee: CreateEmpDto): Promise<Emp | null> {
         try {
-            // 1. Check if employee already exists by email or phone.
->>>>>>> 733a65b5
+
             const existingEmp = await this.empModel.findOne({
                 $or: [{ email: employee.email }, { phone: employee.phone }],
             });
@@ -185,63 +180,22 @@
                 role = UserRole.PRIMARY_USER;
             }
 
-<<<<<<< HEAD
-            employee.password = await bcrypt.hash(employee.password, 10);
-
-=======
-            // 3. Hash the password before saving.
-            employee.password = await bcrypt.hash(employee.password, 10);
-
-            // 4. Find a manager in the same department.
->>>>>>> 733a65b5
-            let manager = await this.findManagerByDepartment(
-                employee.department_id.toString(),
-            );
-
-<<<<<<< HEAD
-=======
-            // 5. If no manager in the same department, look up the parent department manager.
->>>>>>> 733a65b5
+            const hashedNewPassword = await bcrypt.hash(employee.password, 10);
+            employee.password = hashedNewPassword;
+
+            let manager;
+            manager = await this.findManagerByDepartment(employee.department_id.toString());
             if (!manager) {
-                const managerParent = await this.departmentService.findById(
-                    employee.department_id.toString(),
-                );
-                    
-                if (managerParent) {
-                    manager = await this.findManagerByDepartment(
-                        managerParent.parent_department
-                            ? managerParent.parent_department._id.toString()
-                            : managerParent.id,
-                    );
-                    console.log(manager);
-<<<<<<< HEAD
-                }
-            }
-
-            const newEmpData: Partial<Emp> = {
+                const managerParent = await this.departmentService.findById(employee.department_id.toString());
+                manager = await this.findManagerByDepartment(managerParent?.parent_department!._id.toString()!);
+                // employee.department_id = managerParent?.parent_department!._id!.toString() as any;
+            }
+            const emp = new this.empModel({
                 ...employee,
                 role,
-                parentId: manager ? manager._id.toString() : undefined
-=======
-                    
-                }
-            }
-
-            // If your logic mandates that a manager must be found, consider:
-            // if (!manager) {
-            //   throw new ConflictException('No manager found in this or parent department.');
-            // }
-
-            // 6. Build the new employee payload. Only set `parentId` if we have a manager.
-            const newEmpData: Partial<Emp> = {
-                ...employee,
-                role,
-                parentId: manager!._id.toString()
->>>>>>> 733a65b5
-            };
-
-            const newEmp = new this.empModel(newEmpData);
-            return await newEmp.save();
+                parentId: manager._id.toString()
+            });
+            return await emp.save();
         } catch (error) {
             console.error('Error creating employee:', error);
             throw new InternalServerErrorException(
